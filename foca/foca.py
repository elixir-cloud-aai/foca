"""Class for setting up and initializing a FOCA-based microservice."""

import logging
from pathlib import Path
from typing import Optional

from connexion import App

from foca.access_control.register_access_control import register_access_control
from foca.access_control.constants import (
    DEFAULT_SPEC_CONTROLLER,
    DEFAULT_ACCESS_CONTROL_DB_NAME,
    DEFAULT_ACESS_CONTROL_COLLECTION_NAME,
)
from foca.api.register_openapi import register_openapi
from foca.config.config_parser import ConfigParser
from foca.database.register_mongodb import register_mongodb
from foca.errors.exceptions import register_exception_handler
from foca.factories.connexion_app import create_connexion_app
from foca.factories.celery_app import create_celery_app
from foca.security.cors import enable_cors

# Get logger instance
logger = logging.getLogger(__name__)


<<<<<<< HEAD
def foca(config: Optional[str] = None) -> App:
    """Set up and initialize FOCA-based microservice.

    Args:
        config: Path to application configuration file in YAML format. Cf.
            :py:class:`foca.models.config.Config` for required file structure.

    Returns:
        Connexion application instance.
    """

    # Parse config parameters and format logging
    conf = ConfigParser(config, format_logs=True).config
    logger.info("Log formatting configured.")
    if config:
        logger.info(f"Configuration file '{config}' parsed.")
    else:
        logger.info("Default app configuration used.")

    # Create Connexion app
    cnx_app = create_connexion_app(conf)
    logger.info("Connexion app created.")

    # Register error handlers
    cnx_app = register_exception_handler(cnx_app)
    logger.info("Error handler registered.")

    # Enable cross-origin resource sharing
    if(conf.security.cors.enabled is True):
        enable_cors(cnx_app.app)
        logger.info("CORS enabled.")
    else:
        logger.info("CORS not enabled.")

    # Register OpenAPI specs
    if conf.api.specs:
        cnx_app = register_openapi(
            app=cnx_app,
            specs=conf.api.specs,
        )
    else:
        logger.info("No OpenAPI specifications provided.")

    # Register MongoDB
    if conf.db:
        cnx_app.app.config['FOCA'].db = register_mongodb(
            app=cnx_app.app,
            conf=conf.db,
        )
        logger.info("Database registered.")
    else:
        logger.info("No database support configured.")

    # Register permission management and casbin enforcer
    if (
        conf.access_control.api_specs is None or
        conf.access_control.api_controllers is None
    ):
        conf.access_control.api_controllers = DEFAULT_SPEC_CONTROLLER

    if conf.access_control.db_name is None:
        conf.access_control.db_name = DEFAULT_ACCESS_CONTROL_DB_NAME

    if conf.access_control.collection_name is None:
        conf.access_control.collection_name = (
            DEFAULT_ACESS_CONTROL_COLLECTION_NAME
        )

    cnx_app = register_access_control(
        cnx_app=cnx_app,
        mongo_config=conf.db,
        access_control_config=conf.access_control
    )

    # Create Celery app
    if conf.jobs:
        create_celery_app(cnx_app.app)
        logger.info("Support for background tasks set up.")
    else:
        logger.info("No support for background tasks configured.")

    return cnx_app
=======
class Foca:

    def __init__(
        self,
        config_file: Optional[Path] = None,
        custom_config_model: Optional[str] = None,
    ) -> None:
        """Instantiate FOCA class.

            Args:
                config_file: Path to application configuration file in YAML
                    format.  Cf. :py:class:`foca.models.config.Config` for
                    required file structure.
                custom_config_model: Path to model to be used for custom config
                    parameter validation, supplied in "dot notation", e.g.,
                    ``myapp.config.models.CustomConfig`, where ``CustomConfig``
                    is the actual importable name of a `pydantic` model for
                    your custom configuration, deriving from ``BaseModel``.
                    FOCA will attempt to instantiate the model with the values
                    passed to the ``custom`` section in the application's
                    configuration, if present. Wherever possible, make sure
                    that default values are supplied for each config
                    parameters, so as to make it easier for others to
                    write/modify their app configuration.

            Attributes:
                config_file: Path to application configuration file in YAML
                    format.  Cf. :py:class:`foca.models.config.Config` for
                    required file structure.
                custom_config_model: Path to model to be used for custom config
                    parameter validation, supplied in "dot notation", e.g.,
                    ``myapp.config.models.CustomConfig`, where ``CustomConfig``
                    is the actual importable name of a `pydantic` model for
                    your custom configuration, deriving from ``BaseModel``.
                    FOCA will attempt to instantiate the model with the values
                    passed to the ``custom`` section in the application's
                    configuration, if present. Wherever possible, make sure
                    that default values are supplied for each config
                    parameters, so as to make it easier for others to
                    write/modify their app configuration.
        """
        self.config_file: Optional[Path] = Path(
            config_file
        ) if config_file is not None else None
        self.custom_config_model: Optional[str] = custom_config_model

    def create_app(self) -> App:
        """Set up and initialize FOCA-based microservice.

        Returns:
            Connexion application instance.
        """

        # Parse config parameters and format logging
        conf = ConfigParser(
            config_file=self.config_file,
            custom_config_model=self.custom_config_model,
            format_logs=True,
        ).config
        logger.info("Log formatting configured.")
        if self.config_file is not None:
            logger.info(f"Configuration file '{self.config_file}' parsed.")
        else:
            logger.info("Default app configuration used.")

        # Create Connexion app
        cnx_app = create_connexion_app(conf)
        logger.info("Connexion app created.")

        # Register error handlers
        cnx_app = register_exception_handler(cnx_app)
        logger.info("Error handler registered.")

        # Enable cross-origin resource sharing
        if(conf.security.cors.enabled is True):
            enable_cors(cnx_app.app)
            logger.info("CORS enabled.")
        else:
            logger.info("CORS not enabled.")

        # Register OpenAPI specs
        if conf.api.specs:
            cnx_app = register_openapi(
                app=cnx_app,
                specs=conf.api.specs,
            )
        else:
            logger.info("No OpenAPI specifications provided.")

        # Register MongoDB
        if conf.db:
            cnx_app.app.config.foca.db = register_mongodb(
                app=cnx_app.app,
                conf=conf.db,
            )
            logger.info("Database registered.")
        else:
            logger.info("No database support configured.")

        # Create Celery app
        if conf.jobs:
            create_celery_app(cnx_app.app)
            logger.info("Support for background tasks set up.")
        else:
            logger.info("No support for background tasks configured.")

        return cnx_app
>>>>>>> 8676b93e
<|MERGE_RESOLUTION|>--- conflicted
+++ resolved
@@ -24,90 +24,6 @@
 logger = logging.getLogger(__name__)
 
 
-<<<<<<< HEAD
-def foca(config: Optional[str] = None) -> App:
-    """Set up and initialize FOCA-based microservice.
-
-    Args:
-        config: Path to application configuration file in YAML format. Cf.
-            :py:class:`foca.models.config.Config` for required file structure.
-
-    Returns:
-        Connexion application instance.
-    """
-
-    # Parse config parameters and format logging
-    conf = ConfigParser(config, format_logs=True).config
-    logger.info("Log formatting configured.")
-    if config:
-        logger.info(f"Configuration file '{config}' parsed.")
-    else:
-        logger.info("Default app configuration used.")
-
-    # Create Connexion app
-    cnx_app = create_connexion_app(conf)
-    logger.info("Connexion app created.")
-
-    # Register error handlers
-    cnx_app = register_exception_handler(cnx_app)
-    logger.info("Error handler registered.")
-
-    # Enable cross-origin resource sharing
-    if(conf.security.cors.enabled is True):
-        enable_cors(cnx_app.app)
-        logger.info("CORS enabled.")
-    else:
-        logger.info("CORS not enabled.")
-
-    # Register OpenAPI specs
-    if conf.api.specs:
-        cnx_app = register_openapi(
-            app=cnx_app,
-            specs=conf.api.specs,
-        )
-    else:
-        logger.info("No OpenAPI specifications provided.")
-
-    # Register MongoDB
-    if conf.db:
-        cnx_app.app.config['FOCA'].db = register_mongodb(
-            app=cnx_app.app,
-            conf=conf.db,
-        )
-        logger.info("Database registered.")
-    else:
-        logger.info("No database support configured.")
-
-    # Register permission management and casbin enforcer
-    if (
-        conf.access_control.api_specs is None or
-        conf.access_control.api_controllers is None
-    ):
-        conf.access_control.api_controllers = DEFAULT_SPEC_CONTROLLER
-
-    if conf.access_control.db_name is None:
-        conf.access_control.db_name = DEFAULT_ACCESS_CONTROL_DB_NAME
-
-    if conf.access_control.collection_name is None:
-        conf.access_control.collection_name = (
-            DEFAULT_ACESS_CONTROL_COLLECTION_NAME
-        )
-
-    cnx_app = register_access_control(
-        cnx_app=cnx_app,
-        mongo_config=conf.db,
-        access_control_config=conf.access_control
-    )
-
-    # Create Celery app
-    if conf.jobs:
-        create_celery_app(cnx_app.app)
-        logger.info("Support for background tasks set up.")
-    else:
-        logger.info("No support for background tasks configured.")
-
-    return cnx_app
-=======
 class Foca:
 
     def __init__(
@@ -206,6 +122,27 @@
             logger.info("Database registered.")
         else:
             logger.info("No database support configured.")
+        
+        # Register permission management and casbin enforcer
+        if (
+            conf.access_control.api_specs is None or
+            conf.access_control.api_controllers is None
+        ):
+            conf.access_control.api_controllers = DEFAULT_SPEC_CONTROLLER
+
+        if conf.access_control.db_name is None:
+            conf.access_control.db_name = DEFAULT_ACCESS_CONTROL_DB_NAME
+
+        if conf.access_control.collection_name is None:
+            conf.access_control.collection_name = (
+                DEFAULT_ACESS_CONTROL_COLLECTION_NAME
+            )
+
+        cnx_app = register_access_control(
+            cnx_app=cnx_app,
+            mongo_config=conf.db,
+            access_control_config=conf.access_control
+        )
 
         # Create Celery app
         if conf.jobs:
@@ -214,5 +151,4 @@
         else:
             logger.info("No support for background tasks configured.")
 
-        return cnx_app
->>>>>>> 8676b93e
+        return cnx_app